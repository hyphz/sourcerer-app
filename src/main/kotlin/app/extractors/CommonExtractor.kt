// Copyright 2017 Sourcerer Inc. All Rights Reserved.
// Author: Anatoly Kislov (anatoly@sourcerer.io)

package app.extractors

import app.model.CommitStats
import app.model.DiffFile

class CommonExtractor : ExtractorInterface {
    companion object {
        val FILE_EXTS_MAP = lazy {
            val reversedMap = mutableMapOf<String, List<String>>()
            reversedMap["actionscript"] = listOf("as")
            reversedMap["arduino"] = listOf("ino")
            reversedMap["assembly"] = listOf("asm", "s", "S")
            reversedMap["clojure"] = listOf("clj", "cljs", "cljc", "edn")
            reversedMap["cobol"] = listOf("cbl", "cob", "cpy")
            reversedMap["coffeescript"] = listOf("coffee", "litcoffee")
            reversedMap["cuda"] = listOf("cu", "cuh")
            reversedMap["d"] = listOf("d")
            reversedMap["dosbatch"] = listOf("bat")
            reversedMap["emacslisp"] = listOf("el", "elc")
            reversedMap["erlang"] = listOf("erl", "hrl")
            reversedMap["elm"] = listOf("elm")
            reversedMap["factor"] = listOf("factor")
            reversedMap["forth"] = listOf("forth", "4TH")
            reversedMap["fortran"] = listOf("f", "for", "f90", "f95", "f03",
                    "f08", "f15")
            reversedMap["gradle"] = listOf("gradle")
            reversedMap["groovy"] = listOf("groovy")
            reversedMap["haskell"] = listOf("hs", "lhs")
            reversedMap["haxe"] = listOf("hx")
            reversedMap["html"] = listOf("html", "htm")
            reversedMap["hy"] = listOf("hy")
            reversedMap["j"] = listOf("ijs")
            reversedMap["julia"] = listOf("jl")
            reversedMap["lisp"] = listOf("lisp", "lsp", "l")
            reversedMap["lua"] = listOf("lua")
            reversedMap["makefile"] = listOf("makefile")
            reversedMap["matlab"] = listOf("m", "mlx")
            reversedMap["maven"] = listOf("pom")
            reversedMap["ocaml"] = listOf("ml", "mli")
            reversedMap["oxygene"] = listOf("oxygene")
            reversedMap["pascal"] = listOf("pas")
            reversedMap["perl"] = listOf("pl", "PL")
            reversedMap["powershell"] = listOf("ps1", "psm1", "psd1")
            reversedMap["processing"] = listOf("pde")
<<<<<<< HEAD
            reversedMap["prolog"] = listOf("pl", "P")
=======
            reversedMap["prolog"] = listOf("P")
>>>>>>> 7bb2ff72
            reversedMap["puppet"] = listOf("pp")
            reversedMap["r"] = listOf("r", "R")
            reversedMap["rust"] = listOf("rs")
            reversedMap["sas"] = listOf("sas")
            reversedMap["scala"] = listOf("scala", "sc")
            reversedMap["scheme"] = listOf("scm", "ss")
            reversedMap["shell"] = listOf("sh")
            reversedMap["smalltalk"] = listOf("st")
            reversedMap["sql"] = listOf("sql")
            reversedMap["tcl"] = listOf("tcl")
            reversedMap["tex"] = listOf("tex")
            reversedMap["typescript"] = listOf("ts", "tsx")
            reversedMap["verilog"] = listOf("v")
            reversedMap["vhdl"] = listOf("vhdl")
            reversedMap["viml"] = listOf("vim")
            reversedMap["visualbasic"] = listOf("bas")
            reversedMap["visualbasicforapps"] = listOf("vba")
            reversedMap["vue"] = listOf("vue")
            reversedMap["wolframlanguage"] = listOf("nb","m")
            reversedMap["xtend"] = listOf("xtend")

            val map = hashMapOf<String, String>()
            reversedMap.forEach({ lang, exts ->
                exts.forEach { ext -> map.put(ext, lang)}
            })
            map
        }
    }

    override fun extract(files: List<DiffFile>): List<CommitStats> {
        files.mapNotNull { file ->
            val lang = FILE_EXTS_MAP.value[file.extension]
            if (lang != null) {
                file.language = lang
                file
            } else null
        }

        return super.extract(files)
    }
}<|MERGE_RESOLUTION|>--- conflicted
+++ resolved
@@ -45,11 +45,7 @@
             reversedMap["perl"] = listOf("pl", "PL")
             reversedMap["powershell"] = listOf("ps1", "psm1", "psd1")
             reversedMap["processing"] = listOf("pde")
-<<<<<<< HEAD
-            reversedMap["prolog"] = listOf("pl", "P")
-=======
             reversedMap["prolog"] = listOf("P")
->>>>>>> 7bb2ff72
             reversedMap["puppet"] = listOf("pp")
             reversedMap["r"] = listOf("r", "R")
             reversedMap["rust"] = listOf("rs")
